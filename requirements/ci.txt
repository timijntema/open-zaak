--- conflicted
+++ resolved
@@ -5,82 +5,6 @@
 #    pip-compile --no-index --output-file=requirements/ci.txt requirements/base.txt requirements/test-tools.in
 #
 beautifulsoup4==4.8.1     # via webtest
-<<<<<<< HEAD
-certifi==2018.4.16
-cffi==1.13.2
-chardet==3.0.4
-cmislib-maykin==0.7.4
-coreapi==2.3.3
-coreschema==0.0.4
-coverage==4.5.4
-cryptography==2.8
-dictdiffer==0.8.0
-django-admin-index==1.2.2
-django-appconf==1.0.2
-django-auth-adfs-db==0.2.0
-django-auth-adfs==1.3.1
-django-axes==4.4.0
-django-choices==1.7.0
-django-cors-middleware==1.3.1
-django-db-logger==0.1.7
-django-extra-fields==1.2.4
-django-extra-views==0.13.0
-django-filter==2.0.0
-django-ipware==2.1.0
-django-loose-fk==0.7.0
-django-markup==1.3
-django-ordered-model==2.1.0
-django-privates==1.2.1
-django-redis==4.10.0
-django-relativedelta==1.0.5
-django-sendfile2==0.5.1
-django-sniplates==0.7.0
-django-solo==1.1.3
-django-webtest==1.9.7
-django==2.2.10
-djangorestframework-camel-case==0.2.0
-djangorestframework-gis==0.14
-djangorestframework==3.9.4
-# drc-cmis==0.4.0
-git+https://github.com/GemeenteUtrecht/gemma-drc-cmis.git@non-intrusive_cmis-integration
-drf-flex-fields==0.5.0
-drf-nested-routers==0.90.2
-drf-writable-nested==0.4.3
-drf-yasg==1.16.0
-factory-boy==2.12.0
-faker==2.0.1              # via factory-boy
-freezegun==0.3.12
-gemma-zds-client==0.13.0
-httplib2==0.17.0
-humanize==0.5.1
-idna==2.6
-inflection==0.3.1
-iso-639==0.4.5
-iso8601==0.1.12
-isodate==0.6.0
-itypes==1.1.0
-jinja2==2.10.1
-markdown==3.0.1
-markupsafe==1.1.1
-maykin-django-better-admin-arrayfield==1.0.5
-nlx-url-rewriter==0.1.2
-oyaml==0.7
-psycopg2==2.8.4
-pycparser==2.19
-pyjwt==1.6.4
-python-dateutil==2.7.3
-python-decouple==3.1
-python-dotenv==0.8.2
-pytz==2019.1
-pyyaml==5.1
-raven==6.9.0
-redis==3.3.8
-requests-mock==1.6.0
-requests==2.21.0
-ruamel.yaml.clib==0.2.0
-ruamel.yaml==0.16.7
-six==1.11.0
-=======
 certifi==2018.4.16        # via -r requirements/base.txt, requests
 cffi==1.13.2              # via -r requirements/base.txt, cryptography
 chardet==3.0.4            # via -r requirements/base.txt, requests
@@ -115,6 +39,8 @@
 djangorestframework-camel-case==0.2.0  # via -r requirements/base.txt, vng-api-common
 djangorestframework-gis==0.14  # via -r requirements/base.txt
 djangorestframework==3.9.4  # via -r requirements/base.txt, django-extra-fields, django-loose-fk, djangorestframework-gis, drf-nested-routers, drf-yasg, vng-api-common
+# drc-cmis==0.4.0
+git+https://github.com/GemeenteUtrecht/gemma-drc-cmis.git@non-intrusive_cmis-integration
 drf-flex-fields==0.5.0    # via -r requirements/base.txt
 drf-nested-routers==0.90.2  # via -r requirements/base.txt, vng-api-common
 drf-writable-nested==0.4.3  # via -r requirements/base.txt
@@ -127,6 +53,7 @@
 idna==2.6                 # via -r requirements/base.txt, requests
 inflection==0.3.1         # via -r requirements/base.txt, drf-yasg
 iso-639==0.4.5            # via -r requirements/base.txt, vng-api-common
+iso8601==0.1.12
 isodate==0.6.0            # via -r requirements/base.txt, vng-api-common
 itypes==1.1.0             # via -r requirements/base.txt, coreapi
 jinja2==2.10.1            # via -r requirements/base.txt, coreschema
@@ -150,7 +77,6 @@
 ruamel.yaml.clib==0.2.0   # via -r requirements/base.txt, ruamel.yaml
 ruamel.yaml==0.16.7       # via -r requirements/base.txt, drf-yasg
 six==1.11.0               # via -r requirements/base.txt, cryptography, django-extra-views, django-markup, drf-yasg, faker, freezegun, isodate, python-dateutil, requests-mock, webtest
->>>>>>> 14453394
 soupsieve==1.9.5          # via beautifulsoup4
 sqlparse==0.3.0           # via -r requirements/base.txt, django
 tblib==1.4.0              # via -r requirements/test-tools.in
