"""
Serializers of the Document Registratie Component REST API
"""
import binascii
from base64 import b64decode

from django.conf import settings
from django.core.exceptions import ValidationError
from django.db import transaction
from django.utils.http import urlencode
from django.utils.translation import ugettext_lazy as _

from django_loose_fk.drf import FKOrURLField
from drc_cmis.client.convert import make_absolute_uri
from drf_extra_fields.fields import Base64FileField
from humanize import naturalsize
from privates.storages import PrivateMediaFileSystemStorage
from rest_framework import serializers
from rest_framework.reverse import reverse
from vng_api_common.constants import ObjectTypes, VertrouwelijkheidsAanduiding
from vng_api_common.serializers import (
    GegevensGroepSerializer,
    add_choice_values_help_text,
)
from vng_api_common.utils import get_help_text

from openzaak.utils.serializer_fields import LengthHyperlinkedRelatedField
from openzaak.utils.validators import (
    IsImmutableValidator,
    LooseFkIsImmutableValidator,
    LooseFkResourceValidator,
    PublishValidator,
)

from ..constants import ChecksumAlgoritmes, OndertekeningSoorten, Statussen
from ..models import (
    EnkelvoudigInformatieObject,
    EnkelvoudigInformatieObjectCanonical,
    Gebruiksrechten,
    ObjectInformatieObject,
)
from .validators import InformatieObjectUniqueValidator, StatusValidator


class AnyFileType:
    def __contains__(self, item):
        return True


class AnyBase64File(Base64FileField):
    ALLOWED_TYPES = AnyFileType()

    def __init__(self, view_name: str = None, *args, **kwargs):
        self.view_name = view_name
        super().__init__(*args, **kwargs)

    def get_file_extension(self, filename, decoded_file):
        return "bin"

    def to_internal_value(self, base64_data):
        try:
            return super().to_internal_value(base64_data)
        except Exception:
            try:
                b64decode(base64_data)
            except binascii.Error as e:
                if str(e) == "Incorrect padding":
                    raise ValidationError(
                        _("The provided base64 data has incorrect padding"),
                        code="incorrect-base64-padding",
                    )
                raise ValidationError(str(e), code="invalid-base64")
            except TypeError as exc:
                raise ValidationError(str(exc))

    def to_representation(self, file):
        is_private_storage = isinstance(file.storage, PrivateMediaFileSystemStorage)

        if not is_private_storage or self.represent_in_base64:
            return super().to_representation(file)

        assert (
            self.view_name
        ), "You must pass the `view_name` kwarg for private media fields"

        model_instance = file.instance
        request = self.context.get("request")

        url_field = self.parent.fields["url"]
        lookup_field = url_field.lookup_field
        kwargs = {lookup_field: getattr(model_instance, lookup_field)}
        url = reverse(self.view_name, kwargs=kwargs, request=request)

        # Retrieve the correct version to construct the download url that
        # points to the content of that version
        instance = self.parent.instance
        # in case of pagination instance can be a list object
        if isinstance(instance, list):
            instance = instance[0]

        if hasattr(instance, "versie"):
            versie = instance.versie
        else:
            versie = instance.get(uuid=kwargs["uuid"]).versie
        query_string = urlencode({"versie": versie})
        return f"{url}?{query_string}"


class IntegriteitSerializer(GegevensGroepSerializer):
    class Meta:
        model = EnkelvoudigInformatieObject
        gegevensgroep = "integriteit"

    def __init__(self, *args, **kwargs):
        super().__init__(*args, **kwargs)

        value_display_mapping = add_choice_values_help_text(ChecksumAlgoritmes)
        self.fields["algoritme"].help_text += f"\n\n{value_display_mapping}"


class OndertekeningSerializer(GegevensGroepSerializer):
    class Meta:
        model = EnkelvoudigInformatieObject
        gegevensgroep = "ondertekening"

    def __init__(self, *args, **kwargs):
        super().__init__(*args, **kwargs)

        value_display_mapping = add_choice_values_help_text(OndertekeningSoorten)
        self.fields["soort"].help_text += f"\n\n{value_display_mapping}"


class EnkelvoudigInformatieObjectHyperlinkedRelatedField(LengthHyperlinkedRelatedField):
    """
    Custom field to construct the url for models that have a ForeignKey to
    `EnkelvoudigInformatieObject`

    Needed because the canonical `EnkelvoudigInformatieObjectCanonical` no longer stores
    the uuid, but the `EnkelvoudigInformatieObject`s related to it do
    store the uuid
    """

    def get_url(self, obj, view_name, request, format):
        if settings.CMIS_ENABLED:
            if hasattr(self.parent.instance, "get_informatieobject_url"):
                obj_latest_version = self.parent.instance.get_informatieobject()
            else:
                return None
        else:
            obj_latest_version = obj.latest_version
        return super().get_url(obj_latest_version, view_name, request, format)

    def get_object(self, view_name, view_args, view_kwargs):
        lookup_value = view_kwargs[self.lookup_url_kwarg]
        lookup_kwargs = {self.lookup_field: lookup_value}
        try:
            return (
                self.get_queryset()
                .filter(**lookup_kwargs)
                .order_by("-versie")
                .first()
                .canonical
            )
        except (TypeError, AttributeError):
            self.fail("does_not_exist")


class EnkelvoudigInformatieObjectSerializer(serializers.HyperlinkedModelSerializer):
    """
    Serializer for the EnkelvoudigInformatieObject model
    """

    url = serializers.HyperlinkedIdentityField(
        view_name="enkelvoudiginformatieobject-detail", lookup_field="uuid"
    )
    inhoud = AnyBase64File(
        view_name="enkelvoudiginformatieobject-download",
        help_text=_(
            f"Minimal accepted size of uploaded file = {settings.MIN_UPLOAD_SIZE} bytes "
            f"(or {naturalsize(settings.MIN_UPLOAD_SIZE, binary=True)})"
        ),
    )
    bestandsomvang = serializers.IntegerField(
        source="inhoud.size",
        read_only=True,
        min_value=0,
        help_text=_("Aantal bytes dat de inhoud van INFORMATIEOBJECT in beslag neemt."),
    )
    integriteit = IntegriteitSerializer(
        label=_("integriteit"),
        allow_null=True,
        required=False,
        help_text=_(
            "Uitdrukking van mate van volledigheid en onbeschadigd zijn van digitaal bestand."
        ),
    )
    # TODO: validator!
    ondertekening = OndertekeningSerializer(
        label=_("ondertekening"),
        allow_null=True,
        required=False,
        help_text=_(
            "Aanduiding van de rechtskracht van een informatieobject. Mag niet van een waarde "
            "zijn voorzien als de `status` de waarde 'in bewerking' of 'ter vaststelling' heeft."
        ),
    )
    locked = serializers.BooleanField(
        label=_("locked"),
        read_only=True,
        source="canonical.lock",
        help_text=_(
            "Geeft aan of het document gelocked is. Alleen als een document gelocked is, "
            "mogen er aanpassingen gemaakt worden."
        ),
    )

    class Meta:
        model = EnkelvoudigInformatieObject
        fields = (
            "url",
            "identificatie",
            "bronorganisatie",
            "creatiedatum",
            "titel",
            "vertrouwelijkheidaanduiding",
            "auteur",
            "status",
            "formaat",
            "taal",
            "versie",
            "begin_registratie",
            "bestandsnaam",
            "inhoud",
            "bestandsomvang",
            "link",
            "beschrijving",
            "ontvangstdatum",
            "verzenddatum",
            "indicatie_gebruiksrecht",
            "ondertekening",
            "integriteit",
            "informatieobjecttype",  # van-relatie,
            "locked",
        )
        extra_kwargs = {
            "taal": {"min_length": 3},
            "informatieobjecttype": {
                "lookup_field": "uuid",
                "max_length": 200,
                "min_length": 1,
                "validators": [
                    LooseFkResourceValidator(
                        "InformatieObjectType", settings.ZTC_API_SPEC
                    ),
                    LooseFkIsImmutableValidator(),
                    PublishValidator(),
                ],
            },
        }
        read_only_fields = ["versie", "begin_registratie"]
        validators = [StatusValidator()]

    def __init__(self, *args, **kwargs):
        super().__init__(*args, **kwargs)

        value_display_mapping = add_choice_values_help_text(
            VertrouwelijkheidsAanduiding
        )
        self.fields[
            "vertrouwelijkheidaanduiding"
        ].help_text += f"\n\n{value_display_mapping}"

        value_display_mapping = add_choice_values_help_text(Statussen)
        self.fields["status"].help_text += f"\n\n{value_display_mapping}"

    def validate_indicatie_gebruiksrecht(self, indicatie):
        if self.instance and not indicatie and self.instance.has_gebruiksrechten():
            raise serializers.ValidationError(
                _(
                    "De indicatie kan niet weggehaald worden of ongespecifieerd "
                    "zijn als er Gebruiksrechten gedefinieerd zijn."
                ),
                code="existing-gebruiksrechten",
            )
        # create: not self.instance or update: usage_rights exists
        elif indicatie and (
            not self.instance or not self.instance.has_gebruiksrechten()
        ):
            raise serializers.ValidationError(
                _(
                    "De indicatie moet op 'ja' gezet worden door `gebruiksrechten` "
                    "aan te maken, dit kan niet direct op deze resource."
                ),
                code="missing-gebruiksrechten",
            )
        return indicatie

    @transaction.atomic
    def create(self, validated_data):
        """
        Handle nested writes.
        """
        integriteit = validated_data.pop("integriteit", None)
        ondertekening = validated_data.pop("ondertekening", None)
        # add vertrouwelijkheidaanduiding
        if "vertrouwelijkheidaanduiding" not in validated_data:
            informatieobjecttype = validated_data["informatieobjecttype"]
            validated_data[
                "vertrouwelijkheidaanduiding"
            ] = informatieobjecttype.vertrouwelijkheidaanduiding

        canonical = EnkelvoudigInformatieObjectCanonical.objects.create()
        validated_data["canonical"] = canonical

        # pass the request so possible adapters can use this to build fully qualified
        # absolute URLs
        validated_data["_request"] = self.context.get("request")

        eio = super().create(validated_data)
        eio.integriteit = integriteit
        eio.ondertekening = ondertekening
        eio.save()
        return eio

    def to_representation(self, instance):
        ret = super().to_representation(instance)
        # With Alfresco, the URL cannot be retrieved using the
        # latest_version property of the canonical object
        if settings.CMIS_ENABLED:
            path = reverse(
                "enkelvoudiginformatieobject-detail",
                kwargs={"version": "1", "uuid": instance.uuid},
            )
            # Following what is done in drc_cmis/client/convert.py
            ret["url"] = make_absolute_uri(path, request=self.context.get("request"))
        return ret

    def update(self, instance, validated_data):
        """
        Instead of updating an existing EnkelvoudigInformatieObject,
        create a new EnkelvoudigInformatieObject with the same
        EnkelvoudigInformatieObjectCanonical
        """
        instance.integriteit = validated_data.pop("integriteit", None)
        instance.ondertekening = validated_data.pop("ondertekening", None)

        validated_data_field_names = validated_data.keys()
        for field in instance._meta.get_fields():
            if field.name not in validated_data_field_names:
                validated_data[field.name] = getattr(instance, field.name)

        validated_data["pk"] = None
        validated_data["versie"] += 1

        # Remove the lock from the data from which a new
        # EnkelvoudigInformatieObject will be created, because lock is not a
        # part of that model
        if not settings.CMIS_ENABLED:
            validated_data.pop("lock")

        validated_data["_request"] = self.context.get("request")
        return super().create(validated_data)


class EnkelvoudigInformatieObjectWithLockSerializer(
    EnkelvoudigInformatieObjectSerializer
):
    """
    This serializer class is used by EnkelvoudigInformatieObjectViewSet for
    update and partial_update operations
    """

    lock = serializers.CharField(
        write_only=True,
        help_text="Tijdens het updaten van een document (PATCH, PUT) moet het "
        "`lock` veld opgegeven worden. Bij het aanmaken (POST) mag "
        "het geen waarde hebben.",
    )

    class Meta(EnkelvoudigInformatieObjectSerializer.Meta):
        # Use the same fields as the parent class and add the lock to it
        fields = EnkelvoudigInformatieObjectSerializer.Meta.fields + ("lock",)

    def validate(self, attrs):
        valid_attrs = super().validate(attrs)

        if not self.instance.canonical.lock:
            raise serializers.ValidationError(
                _("Unlocked document can't be modified"), code="unlocked"
            )

        try:
            lock = valid_attrs["lock"]
        except KeyError:
            raise serializers.ValidationError(
                _("Lock id must be provided"), code="missing-lock-id"
            )

        # update
        if lock != self.instance.canonical.lock:
            raise serializers.ValidationError(
                _("Lock id is not correct"), code="incorrect-lock-id"
            )
        return valid_attrs


class LockEnkelvoudigInformatieObjectSerializer(serializers.ModelSerializer):
    """
    Serializer for the lock action of EnkelvoudigInformatieObjectCanonical
    model
    """

    class Meta:
        model = EnkelvoudigInformatieObjectCanonical
        fields = ("lock",)
        extra_kwargs = {"lock": {"read_only": True}}

    def validate(self, attrs):
        valid_attrs = super().validate(attrs)
        if self.instance.lock:
            raise serializers.ValidationError(
                _("The document is already locked"), code="existing-lock"
            )
        return valid_attrs

    def save(self, **kwargs):
        self.instance.lock_document(doc_uuid=self.context["uuid"])
        self.instance.save()

        return self.instance


class UnlockEnkelvoudigInformatieObjectSerializer(serializers.ModelSerializer):
    """
    Serializer for the unlock action of EnkelvoudigInformatieObjectCanonical
    model
    """

    class Meta:
        model = EnkelvoudigInformatieObjectCanonical
        fields = ("lock",)
        extra_kwargs = {"lock": {"required": False, "write_only": True}}

    def validate(self, attrs):
        valid_attrs = super().validate(attrs)
        force_unlock = self.context.get("force_unlock", False)

        if force_unlock:
            return valid_attrs

        lock = valid_attrs.get("lock", "")
        if lock != self.instance.lock:
            raise serializers.ValidationError(
                _("Lock id is not correct"), code="incorrect-lock-id"
            )
        return valid_attrs

    def save(self, **kwargs):
        self.instance.unlock_document(
            doc_uuid=self.context["uuid"],
            lock=self.context["request"].data.get("lock"),
            force_unlock=self.context["force_unlock"],
        )
        self.instance.save()
        return self.instance


class GebruiksrechtenSerializer(serializers.HyperlinkedModelSerializer):
    informatieobject = EnkelvoudigInformatieObjectHyperlinkedRelatedField(
        view_name="enkelvoudiginformatieobject-detail",
        lookup_field="uuid",
        queryset=EnkelvoudigInformatieObject.objects,
        help_text=get_help_text("documenten.Gebruiksrechten", "informatieobject"),
    )

    class Meta:
        model = Gebruiksrechten
        fields = (
            "url",
            "informatieobject",
            "startdatum",
            "einddatum",
            "omschrijving_voorwaarden",
        )
        extra_kwargs = {
            "url": {"lookup_field": "uuid"},
            "informatieobject": {"validators": [IsImmutableValidator()]},
        }

    def create(self, validated_data):
        if settings.CMIS_ENABLED:
            # The URL of the EnkelvoudigInformatieObject is needed rather than the canonical object
            if validated_data.get("informatieobject") is not None:
                validated_data["informatieobject"] = self.initial_data[
                    "informatieobject"
                ]
        return super().create(validated_data)

    def to_representation(self, instance):
        ret = super().to_representation(instance)
        # With Alfresco, the URL of the Gebruiksrechten and EnkelvoudigInformatieObject
        # cannot be retrieved using the latest_version property of the canonical object
        if settings.CMIS_ENABLED:
            path = reverse(
                "gebruiksrechten-detail", kwargs={"version": 1, "uuid": instance.uuid}
            )
            ret["url"] = make_absolute_uri(path, request=self.context.get("request"))
            ret["informatieobject"] = self.instance.get_informatieobject_url()
        return ret


class ObjectInformatieObjectSerializer(serializers.HyperlinkedModelSerializer):
    informatieobject = EnkelvoudigInformatieObjectHyperlinkedRelatedField(
        view_name="enkelvoudiginformatieobject-detail",
        lookup_field="uuid",
        queryset=EnkelvoudigInformatieObject.objects,
        help_text=get_help_text(
            "documenten.ObjectInformatieObject", "informatieobject"
        ),
    )
    object = FKOrURLField(
        max_length=1000,
        min_length=1,
        help_text=_(
            "URL-referentie naar het gerelateerde OBJECT (in deze of een andere API)."
        ),
    )

    class Meta:
        model = ObjectInformatieObject
        fields = ("url", "informatieobject", "object", "object_type")
        extra_kwargs = {
            "url": {"lookup_field": "uuid"},
            "object": {"lookup_field": "uuid"},
        }
        validators = [InformatieObjectUniqueValidator()]

    def __init__(self, *args, **kwargs):
        super().__init__(*args, **kwargs)

        value_display_mapping = add_choice_values_help_text(ObjectTypes)
        self.fields["object_type"].help_text += f"\n\n{value_display_mapping}"

    def set_object_properties(self, object_type: str) -> None:
        object_field = self.fields["object"]

        if object_type == ObjectTypes.besluit:
            object_field.source = "besluit"
            object_field.validators.append(
                LooseFkResourceValidator("Besluit", settings.BRC_API_SPEC)
            )
        elif object_type == ObjectTypes.zaak:
            object_field.source = "zaak"
            object_field.validators.append(
                LooseFkResourceValidator("Zaak", settings.ZRC_API_SPEC)
            )

    def to_internal_value(self, data):
        object_type = data["object_type"]
        # validate that it's a valid object type first
        try:
            self.fields["object_type"].run_validation(object_type)
        except serializers.ValidationError as exc:
            raise serializers.ValidationError({"object_type": exc.detail})

        self.set_object_properties(object_type)
        res = super().to_internal_value(data)
        if settings.CMIS_ENABLED:
            # res contains the canonical object instead of the document url, but if only the
            # canonical object is given, the document cannot be retrieved from Alfresco
            res["informatieobject"] = data["informatieobject"]
        return res

    def to_representation(self, instance):
        object_type = instance.object_type
        self.set_object_properties(object_type)
        ret = super().to_representation(instance)
        if settings.CMIS_ENABLED:
            # Objects without a public key will have 'None' as the URL, so it is added manually
            path = reverse(
                "objectinformatieobject-detail",
                kwargs={"version": 1, "uuid": instance.uuid},
            )
<<<<<<< HEAD
            ret["url"] = f"{settings.HOST_URL}{path}"
            if hasattr(instance, "get_informatieobject_url"):
                ret["informatieobject"] = instance.get_informatieobject_url()
            else:
                ret["informatieobject"] = self.instance.get_informatieobject_url()
=======
            ret["url"] = make_absolute_uri(path, request=self.context.get("request"))
            ret["informatieobject"] = self.instance.get_informatieobject_url()
>>>>>>> e1251726
        return ret

    def create(self, validated_data):
        object_type = validated_data["object_type"]
        validated_data[object_type] = validated_data.pop("object")

        oio = super().create(validated_data)
        return oio<|MERGE_RESOLUTION|>--- conflicted
+++ resolved
@@ -581,16 +581,11 @@
                 "objectinformatieobject-detail",
                 kwargs={"version": 1, "uuid": instance.uuid},
             )
-<<<<<<< HEAD
-            ret["url"] = f"{settings.HOST_URL}{path}"
+            ret["url"] = make_absolute_uri(path, request=self.context.get("request"))
             if hasattr(instance, "get_informatieobject_url"):
                 ret["informatieobject"] = instance.get_informatieobject_url()
             else:
                 ret["informatieobject"] = self.instance.get_informatieobject_url()
-=======
-            ret["url"] = make_absolute_uri(path, request=self.context.get("request"))
-            ret["informatieobject"] = self.instance.get_informatieobject_url()
->>>>>>> e1251726
         return ret
 
     def create(self, validated_data):
